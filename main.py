--- conflicted
+++ resolved
@@ -1,70 +1,65 @@
-import tensorflow as tf
-import numpy as np
-import pandas as pd
-
-from models.neural_networks.fnn.fnn import NeuralNetwork
-from utils.data import Dataset, DataLoader
-
-from sklearn.datasets import load_iris
-from PIL import Image
-import matplotlib.pyplot as plt
-
-if __name__ == "__main__":
-
-<<<<<<< HEAD
-    data_id = 2
-=======
-    data_id = 3
->>>>>>> 0eb84939
-
-    if data_id == 0:
-        iris = load_iris()
-        X = iris.data
-        y = iris.target
-        # y = [0 if yi == 0 else 1 for yi in y]
-        classes = 3
-    elif data_id == 1:
-        csv = pd.read_csv('data/student_performance_data.csv')
-        data = np.array(csv)
-        X = data[:,:-1]
-        y = data.T[-1]
-        # y = np.array([0 if yi < 3 else 1 for yi in y])
-        classes = 5
-    elif data_id == 2:
-        mnist = tf.keras.datasets.mnist
-        (x_train, y_train), (x_test, y_test) = mnist.load_data()
-        X = np.concatenate((x_train, x_test), axis=0)
-        X = np.array([x.flatten() for x in X])
-        y = np.concatenate((y_train, y_test), axis=0)
-        # y = [0 if yi < 3 else 1 if yi < 6 else 2 for yi in y]
-        classes = 10
-    elif data_id == 3:
-        fashion_mnist = tf.keras.datasets.fashion_mnist
-        (x_train, y_train), (x_test, y_test) = fashion_mnist.load_data()
-        X = np.concatenate((x_train, x_test), axis=0)
-        X = np.array([x.flatten() for x in X])
-        y = np.concatenate((y_train, y_test), axis=0)
-        classes = 10
-    dataset = Dataset(X, y)
-
-    train_loader = DataLoader(dataset.train_dataset, batch_size=128, shuffle=True)
-    test_loader = DataLoader(dataset.test_dataset, batch_size=1, shuffle=False)
-
-    model = NeuralNetwork(layers=[128, 64, 32],
-                          activation='leaky',
-                          in_features=X.shape[1],
-                          num_classes=classes,
-                          lr=0.01)
-    
-    model.train(train_loader, test_loader, epochs=10)
-
-    accuracy, correct, incorrect = model.test(test_loader)
-    print(f"Test accuracy: {accuracy * 100:.2f}%")
-
-    model.save('model')
-
-    loaded_model = model.load('models/fnn/saved_models/model.json')
-
-    print("Testing loaded model:")
-    loaded_accuracy, _, _ = loaded_model.test(test_loader)
+import tensorflow as tf
+import numpy as np
+import pandas as pd
+
+from utils.data import Dataset, DataLoader
+
+from sklearn.datasets import load_iris
+from PIL import Image
+import matplotlib.pyplot as plt
+
+if __name__ == "__main__":
+
+    data_id = 2
+
+    if data_id == 0:
+        iris = load_iris()
+        X = iris.data
+        y = iris.target
+        # y = [0 if yi == 0 else 1 for yi in y]
+        classes = 3
+    elif data_id == 1:
+        csv = pd.read_csv('data/student_performance_data.csv')
+        data = np.array(csv)
+        X = data[:,:-1]
+        y = data.T[-1]
+        # y = np.array([0 if yi < 3 else 1 for yi in y])
+        classes = 5
+    elif data_id == 2:
+        mnist = tf.keras.datasets.mnist
+        (x_train, y_train), (x_test, y_test) = mnist.load_data()
+        X = np.concatenate((x_train, x_test), axis=0)
+        X = np.array([x.flatten() for x in X])
+        y = np.concatenate((y_train, y_test), axis=0)
+        # y = [0 if yi < 3 else 1 if yi < 6 else 2 for yi in y]
+        classes = 10
+    elif data_id == 3:
+        fashion_mnist = tf.keras.datasets.fashion_mnist
+        (x_train, y_train), (x_test, y_test) = fashion_mnist.load_data()
+        X = np.concatenate((x_train, x_test), axis=0)
+        X = np.array([x.flatten() for x in X])
+        y = np.concatenate((y_train, y_test), axis=0)
+        classes = 10
+    dataset = Dataset(X, y)
+
+    train_loader = DataLoader(dataset.train_dataset, batch_size=16, shuffle=True)
+    test_loader = DataLoader(dataset.test_dataset, batch_size=1, shuffle=False)
+
+    model = NeuralNetwork(layers=[256, 128, 64],
+                          activation='leaky',
+                          in_features=X.shape[1],
+                          num_classes=classes,
+                          lr=0.01)
+    
+    model.train(train_loader, test_loader, epochs=100)
+
+    accuracy, correct, incorrect = model.test(test_loader)
+    print(f"Test accuracy: {accuracy * 100:.2f}%")
+
+    model.save('model')
+
+    loaded_model = model.load('models/fnn/saved_models/model.json')
+
+    print("Testing loaded model:")
+    loaded_accuracy, _, _ = loaded_model.test(test_loader)
     print(f"Loaded test accuracy: {loaded_accuracy * 100:.2f}%")